--- conflicted
+++ resolved
@@ -29,15 +29,12 @@
 hmac = "0.6"
 ripemd160 = "0.7"
 ring = "0.13"
-<<<<<<< HEAD
-rpassword = "2.1.0"
-=======
 prettytable-rs = "0.7"
 chrono = { version = "0.4.4", features = ["serde"] }
 term = "0.5"
 blake2-rfc = "0.2"
 log = "0.4"
->>>>>>> ac224710
+rpassword = "2.1.0"
 
 grin_core = { git = "https://github.com/mimblewimble/grin" }
 grin_wallet = { git = "https://github.com/mimblewimble/grin" }
